// Copyright 2020 Google LLC
//
// Licensed under the Apache License, Version 2.0 (the "License");
// you may not use this file except in compliance with the License.
// You may obtain a copy of the License at
//
//     https://www.apache.org/licenses/LICENSE-2.0
//
// Unless required by applicable law or agreed to in writing, software
// distributed under the License is distributed on an "AS IS" BASIS,
// WITHOUT WARRANTIES OR CONDITIONS OF ANY KIND, either express or implied.
// See the License for the specific language governing permissions and
// limitations under the License.

#ifndef CORE_INTERNAL_BASE_PCP_HANDLER_H_
#define CORE_INTERNAL_BASE_PCP_HANDLER_H_

#include <cstdint>
#include <memory>
#include <string>
#include <vector>

#include "core/internal/bwu_manager.h"
#include "core/internal/client_proxy.h"
#include "core/internal/encryption_runner.h"
#include "core/internal/endpoint_channel_manager.h"
#include "core/internal/endpoint_manager.h"
#include "core/internal/mediums/mediums.h"
#include "core/internal/mediums/webrtc.h"
#include "core/internal/pcp.h"
#include "core/internal/pcp_handler.h"
#include "core/listeners.h"
#include "core/options.h"
#include "core/status.h"
#include "proto/connections/offline_wire_formats.pb.h"
#include "platform/base/byte_array.h"
#include "platform/base/prng.h"
#include "platform/public/atomic_boolean.h"
#include "platform/public/atomic_reference.h"
#include "platform/public/cancelable_alarm.h"
#include "platform/public/count_down_latch.h"
#include "platform/public/future.h"
#include "platform/public/scheduled_executor.h"
#include "platform/public/single_thread_executor.h"
#include "platform/public/system_clock.h"
#include "proto/connections_enums.pb.h"
#include "securegcm/d2d_connection_context_v1.h"
#include "securegcm/ukey2_handshake.h"
#include "absl/container/btree_map.h"
#include "absl/container/flat_hash_map.h"
#include "absl/time/time.h"

namespace location {
namespace nearby {
namespace connections {

// Define a class that supports move operation for pointers using std::swap.
// It replicates std::unique_ptr<> behavior, but it does not own the pointer,
// so it does not attempt destroy it.
// This approach was recommended during code review, as a better alternative to
// reuse of std::unique_ptr<> with custom no-op deleter, for the sake of
// readability.
template <typename T>
class Swapper {
 public:
  Swapper(T* pointer) : pointer_(pointer) {}  // NOLINT.
  Swapper(Swapper&& other) { *this = std::move(other); }
  Swapper& operator=(Swapper&& other) {
    std::swap(pointer_, other.pointer_);
    return *this;
  }
  T* operator->() const { return pointer_; }
  T& operator*() { return *pointer_; }
  operator T*() { return pointer_; }  // NOLINT.
  T* get() const { return pointer_; }
  void reset() { pointer_ = nullptr; }

 private:
  T* pointer_ = nullptr;
};

template <typename T>
Swapper<T> MakeSwapper(T* value) {
  return Swapper<T>(value);
}

// Represents the WebRtc state that mediums are connectable or not.
enum class WebRtcState {
  kUndefined = 0,
  kConnectable = 1,
  kUnconnectable = 2,
};

// A base implementation of the PcpHandler interface that takes care of all
// bookkeeping and handshake protocols that are common across all PcpHandler
// implementations -- thus, every concrete PcpHandler implementation must extend
// this class, so that they can focus exclusively on the medium-specific
// operations.
class BasePcpHandler : public PcpHandler,
                       public EndpointManager::FrameProcessor {
 public:
  using FrameProcessor = EndpointManager::FrameProcessor;

  // TODO(apolyudov): Add SecureRandom.
  BasePcpHandler(Mediums* mediums, EndpointManager* endpoint_manager,
                 EndpointChannelManager* channel_manager,
                 BwuManager* bwu_manager, Pcp pcp);
  ~BasePcpHandler() override;
  BasePcpHandler(BasePcpHandler&&) = delete;
  BasePcpHandler& operator=(BasePcpHandler&&) = delete;

  // Starts advertising. Once successfully started, changes ClientProxy's state.
  // Notifies ConnectionListener (info.listener) in case of any event.
  // See
  // cpp/core/listeners.h
  Status StartAdvertising(ClientProxy* client, const std::string& service_id,
                          const ConnectionOptions& options,
                          const ConnectionRequestInfo& info) override;

  // Stops Advertising is active, and changes CLientProxy state,
  // otherwise does nothing.
  void StopAdvertising(ClientProxy* client) override;

  // Starts discovery of endpoints that may be advertising.
  // Updates ClientProxy state once discovery started.
  // DiscoveryListener will get called in case of any event.
  Status StartDiscovery(ClientProxy* client, const std::string& service_id,
                        const ConnectionOptions& options,
                        const DiscoveryListener& listener) override;

  // Stops Discovery if it is active, and changes CLientProxy state,
  // otherwise does nothing.
  void StopDiscovery(ClientProxy* client) override;

  void InjectEndpoint(ClientProxy* client,
                      const std::string& service_id,
                      const OutOfBandConnectionMetadata& metadata) override;

  // Requests a newly discovered remote endpoint it to form a connection.
  // Updates state on ClientProxy.
  Status RequestConnection(ClientProxy* client, const std::string& endpoint_id,
                           const ConnectionRequestInfo& info,
                           const ConnectionOptions& options) override;

  // Called by either party to accept connection on their part.
  // Until both parties call it, connection will not reach a data phase.
  // Updates state in ClientProxy.
  Status AcceptConnection(ClientProxy* client, const std::string& endpoint_id,
                          const PayloadListener& payload_listener) override;

  // Called by either party to reject connection on their part.
  // If either party does call it, connection will terminate.
  // Updates state in ClientProxy.
  Status RejectConnection(ClientProxy* client,
                          const std::string& endpoint_id) override;

  // @EndpointManagerReaderThread
  void OnIncomingFrame(OfflineFrame& frame, const std::string& endpoint_id,
                       ClientProxy* client,
                       proto::connections::Medium medium) override;

  // Called when an endpoint disconnects while we're waiting for both sides to
  // approve/reject the connection.
  // @EndpointManagerThread
  void OnEndpointDisconnect(ClientProxy* client, const std::string& endpoint_id,
<<<<<<< HEAD
                            CountDownLatch* barrier) override;
=======
                            CountDownLatch barrier) override;
>>>>>>> d8ebea6f

  Pcp GetPcp() const override { return pcp_; }
  Strategy GetStrategy() const override { return strategy_; }
  Medium GetBwuMedium() const { return bwu_medium_.Get(); }
  void DisconnectFromEndpointManager();

 protected:
  // The result of a call to startAdvertisingImpl() or startDiscoveryImpl().
  struct StartOperationResult {
    Status status;
    // If success, the mediums on which we are now advertising/discovering, for
    // analytics.
    std::vector<proto::connections::Medium> mediums;
  };

  // Represents an endpoint that we've discovered. Typically, the implementation
  // will know how to connect to this endpoint if asked. (eg. It holds on to a
  // BluetoothDevice)
  //
  // NOTE(DiscoveredEndpoint):
  // Specific protocol is expected to derive from it, as follows:
  // struct ProtocolEndpoint : public DiscoveredEndpoint {
  //   ProtocolContext context;
  // };
  // Protocol then allocates instance with std::make_shared<ProtocolEndpoint>(),
  // and passes this instance to OnEndpointFound() method.
  // When calling OnEndpointLost(), protocol does not need to pass the same
  // instance (but it can if implementation desires to do so).
  // BasePcpHandler will hold on to the shared_ptr<DiscoveredEndpoint>.
  struct DiscoveredEndpoint {
    DiscoveredEndpoint(std::string endpoint_id, ByteArray endpoint_info,
                       std::string service_id,
                       proto::connections::Medium medium,
                       WebRtcState web_rtc_state)
        : endpoint_id(std::move(endpoint_id)),
          endpoint_info(std::move(endpoint_info)),
          service_id(std::move(service_id)),
          medium(medium),
          web_rtc_state(web_rtc_state) {}
    virtual ~DiscoveredEndpoint() = default;

    std::string endpoint_id;
    ByteArray endpoint_info;
    std::string service_id;
    proto::connections::Medium medium;
    WebRtcState web_rtc_state;
  };

  struct BluetoothEndpoint : public DiscoveredEndpoint {
    BluetoothEndpoint(DiscoveredEndpoint endpoint, BluetoothDevice device)
        : DiscoveredEndpoint(std::move(endpoint)),
          bluetooth_device(std::move(device)) {}

    BluetoothDevice bluetooth_device;
  };

  struct WifiLanEndpoint : public DiscoveredEndpoint {
    WifiLanEndpoint(DiscoveredEndpoint endpoint, WifiLanService service)
        : DiscoveredEndpoint(std::move(endpoint)),
          wifi_lan_service(std::move(service)) {}

    WifiLanService wifi_lan_service;
  };

  struct WebRtcEndpoint : public DiscoveredEndpoint {
    WebRtcEndpoint(DiscoveredEndpoint endpoint, mediums::PeerId peer_id)
        : DiscoveredEndpoint(std::move(endpoint)),
          peer_id(std::move(peer_id)) {}

    mediums::PeerId peer_id;
  };

  struct ConnectImplResult {
    proto::connections::Medium medium =
        proto::connections::Medium::UNKNOWN_MEDIUM;
    Status status = {Status::kError};
    std::unique_ptr<EndpointChannel> endpoint_channel;
  };

  void RunOnPcpHandlerThread(Runnable runnable);

  BluetoothDevice GetRemoteBluetoothDevice(
      const std::string& remote_bluetooth_mac_address);

  ConnectionOptions GetConnectionOptions() const;
  ConnectionOptions GetDiscoveryOptions() const;

  // @PcpHandlerThread
  void OnEndpointFound(ClientProxy* client,
                       std::shared_ptr<DiscoveredEndpoint> endpoint);

  // @PcpHandlerThread
  void OnEndpointLost(ClientProxy* client, const DiscoveredEndpoint& endpoint);

  Exception OnIncomingConnection(
      ClientProxy* client, const ByteArray& remote_endpoint_info,
      std::unique_ptr<EndpointChannel> endpoint_channel,
      proto::connections::Medium medium);  // throws Exception::IO

  virtual bool HasOutgoingConnections(ClientProxy* client) const;
  virtual bool HasIncomingConnections(ClientProxy* client) const;

  virtual bool CanSendOutgoingConnection(ClientProxy* client) const;
  virtual bool CanReceiveIncomingConnection(ClientProxy* client) const;

  // @PcpHandlerThread
  virtual StartOperationResult StartAdvertisingImpl(
      ClientProxy* client, const std::string& service_id,
      const std::string& local_endpoint_id,
      const ByteArray& local_endpoint_info,
      const ConnectionOptions& options) = 0;
  // @PcpHandlerThread
  virtual Status StopAdvertisingImpl(ClientProxy* client) = 0;

  // @PcpHandlerThread
  virtual StartOperationResult StartDiscoveryImpl(
      ClientProxy* client, const std::string& service_id,
      const ConnectionOptions& options) = 0;
  // @PcpHandlerThread
  virtual Status StopDiscoveryImpl(ClientProxy* client) = 0;

  // @PcpHandlerThread
  virtual Status InjectEndpointImpl(
      ClientProxy* client,
      const std::string& service_id,
      const OutOfBandConnectionMetadata& metadata) = 0;

  // @PcpHandlerThread
  virtual ConnectImplResult ConnectImpl(ClientProxy* client,
                                        DiscoveredEndpoint* endpoint) = 0;

  virtual std::vector<proto::connections::Medium>
  GetConnectionMediumsByPriority() = 0;
  virtual proto::connections::Medium GetDefaultUpgradeMedium() = 0;

  // Returns the first discovered endpoint for the given endpoint_id.
  DiscoveredEndpoint* GetDiscoveredEndpoint(const std::string& endpoint_id);

  // Returns a vector of discovered endpoints, sorted in order of decreasing
  // preference.
  std::vector<BasePcpHandler::DiscoveredEndpoint*> GetDiscoveredEndpoints(
      const std::string& endpoint_id);

  mediums::PeerId CreatePeerIdFromAdvertisement(const string& service_id,
                                                const string& endpoint_id,
                                                const ByteArray& endpoint_info);

  Mediums* mediums_;
  EndpointManager* endpoint_manager_;
  EndpointChannelManager* channel_manager_;

 private:
  struct PendingConnectionInfo {
    PendingConnectionInfo() = default;
    PendingConnectionInfo(PendingConnectionInfo&& other) = default;
    PendingConnectionInfo& operator=(PendingConnectionInfo&&) = default;
    ~PendingConnectionInfo();

    // Passes crypto context that we acquired in DH session for temporary
    // ownership here.
    void SetCryptoContext(std::unique_ptr<securegcm::UKey2Handshake> ukey2);

    // Pass Accept notification to client.
    void LocalEndpointAcceptedConnection(
        const std::string& endpoint_id,
        const PayloadListener& payload_listener);

    // Pass Reject notification to client.
    void LocalEndpointRejectedConnection(const std::string& endpoint_id);

    // Client state tracker to report events to. Never changes. Always valid.
    ClientProxy* client = nullptr;
    // Peer endpoint info, or empty, if not discovered yet. May change.
    ByteArray remote_endpoint_info;
    std::int32_t nonce = 0;
    bool is_incoming = false;
    absl::Time start_time{absl::InfinitePast()};
    // Client callbacks. Always valid.
    ConnectionListener listener;
    ConnectionOptions options;

    // Only set for outgoing connections. If set, we must call
    // result->Set() when connection is established, or rejected.
    Swapper<Future<Status>> result = nullptr;

    // Only (possibly) vector for incoming connections.
    std::vector<proto::connections::Medium> supported_mediums;

    // Keep track of a channel before we pass it to EndpointChannelManager.
    std::unique_ptr<EndpointChannel> channel;

    // Crypto context; initially empty; established first thing after channel
    // creation by running UKey2 session. While it is in progress, we keep track
    // of channel ourselves. Once it is done, we pass channel over to
    // EndpointChannelManager. We keep crypto context until connection is
    // accepted. Crypto context is passed over to channel_manager_ before
    // switching to connected state, where Payload may be exchanged.
    std::unique_ptr<securegcm::UKey2Handshake> ukey2;
  };

  // @EncryptionRunnerThread
  // Called internally when DH session has negotiated a key successfully.
  void OnEncryptionSuccessImpl(const std::string& endpoint_id,
                               std::unique_ptr<securegcm::UKey2Handshake> ukey2,
                               const std::string& auth_token,
                               const ByteArray& raw_auth_token);

  // @EncryptionRunnerThread
  // Called internally when DH session was not able to negotiate a key.
  void OnEncryptionFailureImpl(const std::string& endpoint_id,
                               EndpointChannel* channel);

  EncryptionRunner::ResultListener GetResultListener();

  void OnEncryptionSuccessRunnable(
      const std::string& endpoint_id,
      std::unique_ptr<securegcm::UKey2Handshake> ukey2,
      const std::string& auth_token, const ByteArray& raw_auth_token);
  void OnEncryptionFailureRunnable(const std::string& endpoint_id,
                                   EndpointChannel* endpoint_channel);

  static Exception WriteConnectionRequestFrame(
      EndpointChannel* endpoint_channel, const std::string& local_endpoint_id,
      const ByteArray& local_endpoint_info, std::int32_t nonce,
      const std::vector<proto::connections::Medium>& supported_mediums);

  static constexpr absl::Duration kConnectionRequestReadTimeout =
      absl::Seconds(2);
  static constexpr absl::Duration kRejectedConnectionCloseDelay =
      absl::Seconds(2);

  void OnConnectionResponse(ClientProxy* client, const std::string& endpoint_id,
                            const OfflineFrame& frame);

  // Returns true if the new endpoint is preferred over the old endpoint.
  bool IsPreferred(const BasePcpHandler::DiscoveredEndpoint& new_endpoint,
                   const BasePcpHandler::DiscoveredEndpoint& old_endpoint);

  // Returns true, if connection party should respect the specified topology.
  bool ShouldEnforceTopologyConstraints() const;

  // Returns true, if connection party should attempt to upgrade itself to
  // use a higher bandwidth medium, if it is available.
  bool AutoUpgradeBandwidth() const;

  // Returns true if the incoming connection should be killed. This only
  // happens when an incoming connection arrives while we have an outgoing
  // connection to the same endpoint and we need to stop one connection.
  bool BreakTie(ClientProxy* client, const std::string& endpoint_id,
                std::int32_t incoming_nonce, EndpointChannel* channel);
  // We're not sure how far our outgoing connection has gotten. We may (or may
  // not) have called ClientProxy::OnConnectionInitiated. Therefore, we'll
  // call both preInit and preResult failures.
  void ProcessTieBreakLoss(ClientProxy* client, const std::string& endpoint_id,
                           PendingConnectionInfo* info);

  // Called when an incoming connection has been accepted by both sides.
  //
  // @param client_proxy The client
  // @param endpoint_id The id of the remote device
  // @param supported_mediums The mediums supported by the remote device.
  // Empty
  //        for outgoing connections and older devices that don't report their
  //        supported mediums.
  void InitiateBandwidthUpgrade(
      ClientProxy* client, const std::string& endpoint_id,
      const std::vector<proto::connections::Medium>& supported_mediums);

  // Returns the optimal medium supported by both devices.
  proto::connections::Medium ChooseBestUpgradeMedium(
      const std::vector<proto::connections::Medium>& supported_mediums);

  // Returns true if the bluetooth endpoint based on remote bluetooth mac
  // address is created and appended into discovered_endpoints_ with key
  // endpoint_id.
  bool AppendRemoteBluetoothMacAddressEndpoint(
      const std::string& endpoint_id,
      const std::string& remote_bluetooth_mac_address);

  // Returns true if the webrtc endpoint is created and appended into
  // discovered_endpoints_ with key endpoint_id.
  bool AppendWebRTCEndpoint(const std::string& endpoint_id);

  void ProcessPreConnectionInitiationFailure(const std::string& endpoint_id,
                                             EndpointChannel* channel,
                                             Status status,
                                             Future<Status>* result);
  void ProcessPreConnectionResultFailure(ClientProxy* client,
                                         const std::string& endpoint_id);

  // Called when either side accepts/rejects the connection, but only takes
  // effect after both have accepted or one side has rejected.
  //
  // NOTE: We also take in a 'can_close_immediately' variable. This is because
  // any writes in transit are dropped when we close. To avoid having a reject
  // write being dropped (which causes the other side to report
  // onResult(DISCONNECTED) instead of onResult(REJECTED)), we delay our
  // close. If the other side behaves properly, we shouldn't even see the
  // delay (because they will also close the connection).
  void EvaluateConnectionResult(ClientProxy* client,
                                const std::string& endpoint_id,
                                bool can_close_immediately);

  ExceptionOr<OfflineFrame> ReadConnectionRequestFrame(
      EndpointChannel* channel);

  void WaitForLatch(const std::string& method_name, CountDownLatch* latch);
  Status WaitForResult(const std::string& method_name, std::int64_t client_id,
                       Future<Status>* future);

  AtomicReference<Medium> bwu_medium_{Medium::UNKNOWN_MEDIUM};
  ScheduledExecutor alarm_executor_;
  SingleThreadExecutor serial_executor_;

  // A map of endpoint id -> PendingConnectionInfo. Entries in this map imply
  // that there is an active connection to the endpoint and we're waiting for
  // both sides to accept before allowing payloads through. Once the fate of
  // the connection is decided (either accepted or rejected), it should be
  // removed from this map.
  absl::flat_hash_map<std::string, PendingConnectionInfo> pending_connections_;
  // A map of endpoint id -> DiscoveredEndpoint.
  absl::btree_multimap<std::string, std::shared_ptr<DiscoveredEndpoint>>
      discovered_endpoints_;
  // A map of endpoint id -> alarm. These alarms delay closing the
  // EndpointChannel to give the other side enough time to read the rejection
  // message. It's expected that the other side will close the connection
  // after reading the message (in which case, this alarm should be cancelled
  // as it's no longer needed), but this alarm is the fallback in case that
  // doesn't happen.
  absl::flat_hash_map<std::string, CancelableAlarm> pending_alarms_;

  // The active ClientProxy's advertising constraints. Empty()
  // returns true if the client hasn't started advertising false otherwise.
  // Note: this is not cleared when the client stops advertising because it
  // might still be useful downstream of advertising (eg: establishing
  // connections, performing bandwidth upgrades, etc.)
  ConnectionOptions advertising_options_;
  // The active ClientProxy's connection lifecycle listener. Non-null while
  // advertising.
  ConnectionListener advertising_listener_;

  // The active ClientProxy's discovery constraints. Null if the client
  // hasn't started discovering. Note: this is not cleared when the client
  // stops discovering because it might still be useful downstream of
  // discovery (eg: connection speed, etc.)
  ConnectionOptions discovery_options_;

  AtomicBoolean stop_{false};
  Pcp pcp_;
  Strategy strategy_{PcpToStrategy(pcp_)};
  Prng prng_;
  EncryptionRunner encryption_runner_;
  BwuManager* bwu_manager_;
  EndpointManager::FrameProcessor::Handle handle_ = nullptr;
};

}  // namespace connections
}  // namespace nearby
}  // namespace location

#endif  // CORE_INTERNAL_BASE_PCP_HANDLER_H_<|MERGE_RESOLUTION|>--- conflicted
+++ resolved
@@ -163,11 +163,7 @@
   // approve/reject the connection.
   // @EndpointManagerThread
   void OnEndpointDisconnect(ClientProxy* client, const std::string& endpoint_id,
-<<<<<<< HEAD
-                            CountDownLatch* barrier) override;
-=======
                             CountDownLatch barrier) override;
->>>>>>> d8ebea6f
 
   Pcp GetPcp() const override { return pcp_; }
   Strategy GetStrategy() const override { return strategy_; }
